--- conflicted
+++ resolved
@@ -70,37 +70,6 @@
         expect(wrapper).toMatchSnapshot();
     });
 
-<<<<<<< HEAD
-=======
-    test('should match snapshot, without option to create public channel', () => {
-        const props = {...baseProps, showCreatePublicChannelOption: false};
-        const wrapper = shallow(
-            <NewChannelModal {...props}/>
-        );
-        expect(wrapper).toMatchSnapshot();
-    });
-
-    test('should match snapshot, without option to create private channel', () => {
-        const props = {...baseProps, showCreatePrivateChannelOption: false};
-        const wrapper = shallow(
-            <NewChannelModal {...props}/>
-        );
-        expect(wrapper).toMatchSnapshot();
-    });
-
-    test('should match snapshot, without option to create public or private channels', () => {
-        const props = {
-            ...baseProps,
-            showCreatePublicChannelOption: false,
-            showCreatePrivateChannelOption: false,
-        };
-        const wrapper = shallow(
-            <NewChannelModal {...props}/>
-        );
-        expect(wrapper).toMatchSnapshot();
-    });
-
->>>>>>> f7a5ee1f
     test('should match when handleChange is called', () => {
         const newOnDataChanged = jest.fn();
         const props = {...baseProps, onDataChanged: newOnDataChanged};
@@ -108,31 +77,31 @@
         const state = {
             entities: {
                 channels: {
-                    myMembers: []
+                    myMembers: [],
                 },
                 teams: {
-                    myMembers: []
+                    myMembers: [],
                 },
                 users: {
                     currentUserId: 'user_id',
                     profiles: {
                         user_id: {
                             id: 'user_id',
-                            roles: 'system_admin'
-                        }
-                    }
+                            roles: 'system_admin',
+                        },
+                    },
                 },
                 roles: {
                     roles: {
                         system_admin: {
                             permissions: [
                                 Permissions.CREATE_PUBLIC_CHANNEL,
-                                Permissions.CREATE_PRIVATE_CHANNEL
-                            ]
-                        }
-                    }
-                }
-            }
+                                Permissions.CREATE_PRIVATE_CHANNEL,
+                            ],
+                        },
+                    },
+                },
+            },
         };
         const store = mockStore(state);
 
@@ -165,25 +134,25 @@
         const state = {
             entities: {
                 channels: {
-                    myMembers: []
+                    myMembers: [],
                 },
                 teams: {
-                    myMembers: []
+                    myMembers: [],
                 },
                 users: {
                     currentUserId: 'user_id',
                     profiles: {
                         user_id: {
                             id: 'user_id',
-                            roles: ''
-                        }
-                    }
+                            roles: '',
+                        },
+                    },
                 },
                 roles: {
                     roles: {
-                    }
-                }
-            }
+                    },
+                },
+            },
         };
         const store = mockStore(state);
 
