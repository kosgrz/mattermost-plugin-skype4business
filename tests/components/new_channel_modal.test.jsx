--- conflicted
+++ resolved
@@ -13,23 +13,7 @@
 import NewChannelModal from 'components/new_channel_modal/new_channel_modal.jsx';
 
 describe('components/NewChannelModal', () => {
-<<<<<<< HEAD
     const mockStore = configureStore();
-
-    global.window.mm_license = {};
-    global.window.mm_config = {};
-
-    beforeEach(() => {
-        global.window.mm_license.IsLicensed = 'false';
-    });
-
-    afterEach(() => {
-        global.window.mm_license = {};
-        global.window.mm_config = {};
-    });
-
-=======
->>>>>>> 0c1a5ca4
     const channelData = {name: 'testchannel', displayName: 'testchannel', header: '', purpose: ''};
     const baseProps = {
         show: true,
