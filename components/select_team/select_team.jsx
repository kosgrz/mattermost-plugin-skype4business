// Copyright (c) 2015-present Mattermost, Inc. All Rights Reserved.
// See License.txt for license information.

import PropTypes from 'prop-types';
import React from 'react';
import {FormattedMessage} from 'react-intl';
import {Link} from 'react-router-dom';

<<<<<<< HEAD
import {Permissions} from 'mattermost-redux/constants';

import * as GlobalActions from 'actions/global_actions.jsx';
=======
import {emitUserLoggedOutEvent} from 'actions/global_actions.jsx';
>>>>>>> f7a5ee1f
import {addUserToTeamFromInvite} from 'actions/team_actions.jsx';
import TeamStore from 'stores/team_store.jsx';
import * as UserAgent from 'utils/user_agent.jsx';

import logoImage from 'images/logo.png';
import AnnouncementBar from 'components/announcement_bar';
import BackButton from 'components/common/back_button.jsx';
import LoadingScreen from 'components/loading_screen.jsx';
import SystemPermissionGate from 'components/permissions_gates/system_permission_gate';

import SelectTeamItem from './components/select_team_item.jsx';

export default class SelectTeam extends React.Component {
    static propTypes = {
        isLicensed: PropTypes.bool.isRequired,
        customBrand: PropTypes.bool.isRequired,
        enableCustomBrand: PropTypes.bool.isRequired,
        customDescriptionText: PropTypes.string,
        enableTeamCreation: PropTypes.bool.isRequired,
        siteName: PropTypes.string,
        actions: PropTypes.shape({
            getTeams: PropTypes.func.isRequired,
        }).isRequired,
    }

    constructor(props) {
        super(props);

        const state = this.getStateFromStores(false);
        state.loadingTeamId = '';
        state.error = null;
        this.state = state;
    }

    componentDidMount() {
        TeamStore.addChangeListener(this.onTeamChange);
        this.props.actions.getTeams(0, 200);
    }

    componentWillUnmount() {
        TeamStore.removeChangeListener(this.onTeamChange);
    }

    onTeamChange = () => {
        this.setState(this.getStateFromStores(true));
    };

    getStateFromStores(loaded) {
        return {
            teams: TeamStore.getAll(),
            teamMembers: TeamStore.getMyTeamMembers(),
            teamListings: TeamStore.getTeamListings(),
            loaded,
        };
    }

    handleTeamClick = (team) => {
        this.setState({loadingTeamId: team.id});

        addUserToTeamFromInvite('', '', team.invite_id,
            () => {
                this.props.history.push(`/${team.name}/channels/town-square`);
            },
            (error) => {
                this.setState({
                    error,
                    loadingTeamId: '',
                });
            }
        );
    };

    handleLogoutClick = (e) => {
        e.preventDefault();
        emitUserLoggedOutEvent('/login');
    }

    clearError = (e) => {
        e.preventDefault();

        this.setState({
            error: null,
        });
    };

    teamContentsCompare(teamItemA, teamItemB) {
        return teamItemA.props.team.display_name.localeCompare(teamItemB.props.team.display_name);
    }

    render() {
        let openContent;

        if (!this.state.loaded || this.state.loadingTeamId) {
            openContent = <LoadingScreen/>;
        } else if (this.state.error) {
            openContent = (
                <div className='signup__content'>
                    <div className={'form-group has-error'}>
                        <label className='control-label'>{this.state.error.message}</label>
                    </div>
                </div>
            );
        } else {
            let openTeamContents = [];
            const isAlreadyMember = new Map();

            for (const teamMember of this.state.teamMembers) {
                const teamId = teamMember.team_id;
                isAlreadyMember[teamId] = true;
            }

            for (const id in this.state.teamListings) {
                if (this.state.teamListings.hasOwnProperty(id) && !isAlreadyMember[id]) {
                    const openTeam = this.state.teamListings[id];
                    if (openTeam && openTeam.delete_at === 0) {
                        openTeamContents.push(
                            <SelectTeamItem
                                key={'team_' + openTeam.name}
                                team={openTeam}
                                onTeamClick={this.handleTeamClick}
                                loading={this.state.loadingTeamId === openTeam.id}
                            />
                        );
                    }
                }
            }

<<<<<<< HEAD
            if (openTeamContents.length === 0) {
=======
            if (openTeamContents.length === 0 && (this.props.enableTeamCreation || isSystemAdmin)) {
                openTeamContents = (
                    <div className='signup-team-dir-err'>
                        <div>
                            <FormattedMessage
                                id='signup_team.no_open_teams_canCreate'
                                defaultMessage='No teams are available to join. Please create a new team or ask your administrator for an invite.'
                            />
                        </div>
                    </div>
                );
            } else if (openTeamContents.length === 0) {
>>>>>>> f7a5ee1f
                openTeamContents = (
                    <div className='signup-team-dir-err'>
                        <div>
                            <SystemPermissionGate permissions={[Permissions.CREATE_TEAM]}>
                                <FormattedMessage
                                    id='signup_team.no_open_teams_canCreate'
                                    defaultMessage='No teams are available to join. Please create a new team or ask your administrator for an invite.'
                                />
                            </SystemPermissionGate>
                            <SystemPermissionGate
                                permissions={[Permissions.CREATE_TEAM]}
                                invert={true}
                            >
                                <FormattedMessage
                                    id='signup_team.no_open_teams'
                                    defaultMessage='No teams are available to join. Please ask your administrator for an invite.'
                                />
                            </SystemPermissionGate>
                        </div>
                    </div>
                );
            }

            if (Array.isArray(openTeamContents)) {
                openTeamContents = openTeamContents.sort(this.teamContentsCompare);
            }

            openContent = (
                <div className='signup__content'>
                    <h4>
                        <FormattedMessage
                            id='signup_team.join_open'
                            defaultMessage='Teams you can join: '
                        />
                    </h4>
                    <div className='signup-team-all'>
                        {openTeamContents}
                    </div>
                </div>
            );
        }

<<<<<<< HEAD
        const teamSignUp = (
            <SystemPermissionGate permissions={[Permissions.CREATE_TEAM]}>
=======
        let teamHelp = null;
        if (isSystemAdmin && !this.props.enableTeamCreation) {
            teamHelp = (
                <FormattedMessage
                    id='login.createTeamAdminOnly'
                    defaultMessage='This option is only available for System Administrators, and does not show up for other users.'
                />
            );
        }

        let teamSignUp;
        if (isSystemAdmin || this.props.enableTeamCreation) {
            teamSignUp = (
>>>>>>> f7a5ee1f
                <div className='margin--extra'>
                    <Link
                        to='/create_team'
                        className='signup-team-login'
                    >
                        <FormattedMessage
                            id='login.createTeam'
                            defaultMessage='Create a new team'
                        />
                    </Link>
                </div>
            </SystemPermissionGate>
        );

        let adminConsoleLink;
        if (!UserAgent.isMobileApp()) {
            adminConsoleLink = (
                <SystemPermissionGate permissions={[Permissions.MANAGE_SYSTEM]}>
                    <div className='margin--extra hidden-xs'>
                        <Link
                            to='/admin_console'
                            className='signup-team-login'
                        >
                            <FormattedMessage
                                id='signup_team_system_console'
                                defaultMessage='Go to System Console'
                            />
                        </Link>
                    </div>
                </SystemPermissionGate>
            );
        }

        let description = null;
        if (this.props.isLicensed && this.props.customBrand && this.props.enableCustomBrand) {
            description = this.props.customDescriptionText;
        } else {
            description = (
                <FormattedMessage
                    id='web.root.signup_info'
                    defaultMessage='All team communication in one place, searchable and accessible anywhere'
                />
            );
        }

        let headerButton;
        if (this.state.error) {
            headerButton = <BackButton onClick={this.clearError}/>;
        } else if (this.state.teamMembers.length) {
            headerButton = <BackButton/>;
        } else {
            headerButton = (
                <div className='signup-header'>
                    <a
                        href='#'
                        onClick={this.handleLogoutClick}
                    >
                        <span className='fa fa-chevron-left'/>
                        <FormattedMessage id='web.header.logout'/>
                    </a>
                </div>
            );
        }
        return (
            <div>
                <AnnouncementBar/>
                {headerButton}
                <div className='col-sm-12'>
                    <div className={'signup-team__container'}>
                        <img
                            className='signup-team-logo'
                            src={logoImage}
                        />
                        <h1>{this.props.siteName}</h1>
                        <h4 className='color--light'>
                            {description}
                        </h4>
                        {openContent}
                        {teamSignUp}
                        {adminConsoleLink}
                    </div>
                </div>
            </div>
        );
    }
}<|MERGE_RESOLUTION|>--- conflicted
+++ resolved
@@ -6,13 +6,9 @@
 import {FormattedMessage} from 'react-intl';
 import {Link} from 'react-router-dom';
 
-<<<<<<< HEAD
 import {Permissions} from 'mattermost-redux/constants';
 
-import * as GlobalActions from 'actions/global_actions.jsx';
-=======
 import {emitUserLoggedOutEvent} from 'actions/global_actions.jsx';
->>>>>>> f7a5ee1f
 import {addUserToTeamFromInvite} from 'actions/team_actions.jsx';
 import TeamStore from 'stores/team_store.jsx';
 import * as UserAgent from 'utils/user_agent.jsx';
@@ -140,22 +136,7 @@
                 }
             }
 
-<<<<<<< HEAD
             if (openTeamContents.length === 0) {
-=======
-            if (openTeamContents.length === 0 && (this.props.enableTeamCreation || isSystemAdmin)) {
-                openTeamContents = (
-                    <div className='signup-team-dir-err'>
-                        <div>
-                            <FormattedMessage
-                                id='signup_team.no_open_teams_canCreate'
-                                defaultMessage='No teams are available to join. Please create a new team or ask your administrator for an invite.'
-                            />
-                        </div>
-                    </div>
-                );
-            } else if (openTeamContents.length === 0) {
->>>>>>> f7a5ee1f
                 openTeamContents = (
                     <div className='signup-team-dir-err'>
                         <div>
@@ -198,24 +179,8 @@
             );
         }
 
-<<<<<<< HEAD
         const teamSignUp = (
             <SystemPermissionGate permissions={[Permissions.CREATE_TEAM]}>
-=======
-        let teamHelp = null;
-        if (isSystemAdmin && !this.props.enableTeamCreation) {
-            teamHelp = (
-                <FormattedMessage
-                    id='login.createTeamAdminOnly'
-                    defaultMessage='This option is only available for System Administrators, and does not show up for other users.'
-                />
-            );
-        }
-
-        let teamSignUp;
-        if (isSystemAdmin || this.props.enableTeamCreation) {
-            teamSignUp = (
->>>>>>> f7a5ee1f
                 <div className='margin--extra'>
                     <Link
                         to='/create_team'
