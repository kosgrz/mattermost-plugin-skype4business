--- conflicted
+++ resolved
@@ -558,11 +558,7 @@
     }
 
     showShortcuts(e) {
-<<<<<<< HEAD
-        if (Utils.cmdOrCtrlPressed(e) && Utils.isKeyPressed(e, KeyCodes.FORWARD_SLASH)) {
-=======
-        if ((e.ctrlKey || e.metaKey) && e.keyCode === KeyCodes.FORWARD_SLASH) {
->>>>>>> c5f27bb4
+        if ((e.ctrlKey || e.metaKey) && Utils.isKeyPressed(e, KeyCodes.FORWARD_SLASH)) {
             e.preventDefault();
 
             GlobalActions.toggleShortcutsModal();
