// Copyright (c) 2015-present Mattermost, Inc. All Rights Reserved.
// See License.txt for license information.

import PropTypes from 'prop-types';
import React from 'react';
import {OverlayTrigger, Popover, Tooltip} from 'react-bootstrap';
import {FormattedMessage} from 'react-intl';
import {Permissions} from 'mattermost-redux/constants';

import 'bootstrap';

import * as GlobalActions from 'actions/global_actions.jsx';
import * as WebrtcActions from 'actions/webrtc_actions.jsx';
import WebrtcStore from 'stores/webrtc_store.jsx';
import TeamStore from 'stores/team_store.jsx';
import ChannelStore from 'stores/channel_store.jsx';

import MessageWrapper from 'components/message_wrapper.jsx';
import {Constants, RHSStates, UserStatuses, ModalIdentifiers} from 'utils/constants.jsx';
import * as TextFormatting from 'utils/text_formatting.jsx';
import {getSiteURL} from 'utils/url.jsx';
import * as Utils from 'utils/utils.jsx';
import {messageHtmlToComponent} from 'utils/post_utils.jsx';
import ChannelInfoModal from 'components/channel_info_modal';
import ChannelInviteModal from 'components/channel_invite_modal';
import ChannelMembersModal from 'components/channel_members_modal';
import ChannelNotificationsModal from 'components/channel_notifications_modal';
import DeleteChannelModal from 'components/delete_channel_modal';
import EditChannelHeaderModal from 'components/edit_channel_header_modal';
import EditChannelPurposeModal from 'components/edit_channel_purpose_modal';
import MoreDirectChannels from 'components/more_direct_channels';
import PopoverListMembers from 'components/popover_list_members';
import RenameChannelModal from 'components/rename_channel_modal';
import SearchBar from 'components/search_bar';
import StatusIcon from 'components/status_icon.jsx';
import FlagIcon from 'components/svg/flag_icon';
import MentionsIcon from 'components/svg/mentions_icon';
import PinIcon from 'components/svg/pin_icon';
import SearchIcon from 'components/svg/search_icon';
import ToggleModalButtonRedux from 'components/toggle_modal_button_redux';
import ChannelPermissionGate from 'components/permissions_gates/channel_permission_gate';

import Pluggable from 'plugins/pluggable';

import HeaderIconWrapper from './components/header_icon_wrapper';

const PreReleaseFeatures = Constants.PRE_RELEASE_FEATURES;
const SEARCH_BAR_MINIMUM_WINDOW_SIZE = 1140;

export default class ChannelHeader extends React.Component {
    static propTypes = {
        channel: PropTypes.object.isRequired,
        channelMember: PropTypes.object.isRequired,
        teamMember: PropTypes.object.isRequired,
        isFavorite: PropTypes.bool,
        isDefault: PropTypes.bool,
        currentUser: PropTypes.object.isRequired,
        dmUser: PropTypes.object,
        dmUserStatus: PropTypes.object,
        dmUserIsInCall: PropTypes.bool,
        enableFormatting: PropTypes.bool.isRequired,
        rhsState: PropTypes.oneOf(
            Object.values(RHSStates)
        ),
        isLicensed: PropTypes.bool.isRequired,
        enableWebrtc: PropTypes.bool.isRequired,
        actions: PropTypes.shape({
            leaveChannel: PropTypes.func.isRequired,
            favoriteChannel: PropTypes.func.isRequired,
            unfavoriteChannel: PropTypes.func.isRequired,
            showFlaggedPosts: PropTypes.func.isRequired,
            showPinnedPosts: PropTypes.func.isRequired,
            showMentions: PropTypes.func.isRequired,
            closeRightHandSide: PropTypes.func.isRequired,
            updateRhsState: PropTypes.func.isRequired,
            openModal: PropTypes.func.isRequired,
            getCustomEmojisInText: PropTypes.func.isRequired,
        }).isRequired,
    }

    static defaultProps = {
        dmUser: {},
        dmUserStatus: {status: UserStatuses.OFFLINE},
    }

    constructor(props) {
        super(props);

        const showSearchBar = Utils.windowWidth() > SEARCH_BAR_MINIMUM_WINDOW_SIZE;
        this.state = {
            showSearchBar,
            showEditChannelHeaderModal: false,
            showEditChannelPurposeModal: false,
            showMembersModal: false,
            showRenameChannelModal: false,
            showChannelNotificationsModal: false,
            isBusy: WebrtcStore.isBusy(),
        };
    }

    componentDidMount() {
        this.props.actions.getCustomEmojisInText(this.props.channel.header);
        WebrtcStore.addChangedListener(this.onWebrtcChange);
        WebrtcStore.addBusyListener(this.onBusy);
        document.addEventListener('keydown', this.handleShortcut);
        window.addEventListener('resize', this.handleResize);
    }

    componentWillUnmount() {
        WebrtcStore.removeChangedListener(this.onWebrtcChange);
        WebrtcStore.removeBusyListener(this.onBusy);
        document.removeEventListener('keydown', this.handleShortcut);
        window.removeEventListener('resize', this.handleResize);
    }

    componentWillReceiveProps(nextProps) {
        if (this.props.channel.id !== nextProps.channel.id) {
            this.props.actions.getCustomEmojisInText(nextProps.channel.header);
        }
    }

    handleResize = () => {
        const windowWidth = Utils.windowWidth();

        this.setState({showSearchBar: windowWidth > SEARCH_BAR_MINIMUM_WINDOW_SIZE});
    }

    onWebrtcChange = () => {
        this.setState({isBusy: WebrtcStore.isBusy()});
    }

    onBusy = (isBusy) => {
        this.setState({isBusy});
    }

    handleLeave = () => {
        if (this.props.channel.type === Constants.PRIVATE_CHANNEL) {
            GlobalActions.showLeavePrivateChannelModal(this.props.channel);
        } else {
            this.props.actions.leaveChannel(this.props.channel.id);
        }
    }

    toggleFavorite = () => {
        if (this.props.isFavorite) {
            this.props.actions.unfavoriteChannel(this.props.channel.id);
        } else {
            this.props.actions.favoriteChannel(this.props.channel.id);
        }
    };

    searchMentions = (e) => {
        e.preventDefault();
        if (this.props.rhsState === RHSStates.MENTION) {
            this.props.actions.closeRightHandSide();
        } else {
            this.props.actions.showMentions();
        }
    }

    getPinnedPosts = (e) => {
        e.preventDefault();
        if (this.props.rhsState === RHSStates.PIN) {
            this.props.actions.closeRightHandSide();
        } else {
            this.props.actions.showPinnedPosts();
        }
    }

    getFlagged = (e) => {
        e.preventDefault();
        if (this.props.rhsState === RHSStates.FLAG) {
            this.props.actions.closeRightHandSide();
        } else {
            this.props.actions.showFlaggedPosts();
        }
    }

    searchButtonClick = (e) => {
        e.preventDefault();
        this.props.actions.updateRhsState(RHSStates.SEARCH);
    }

    handleShortcut = (e) => {
        if (Utils.cmdOrCtrlPressed(e) && e.shiftKey) {
            if (e.keyCode === Constants.KeyCodes.M) {
                e.preventDefault();
                this.searchMentions(e);
            }
        }
    }

    showRenameChannelModal = (e) => {
        e.preventDefault();

        this.setState({
            showRenameChannelModal: true,
        });
    }

    hideRenameChannelModal = () => {
        this.setState({
            showRenameChannelModal: false,
        });
    }

    showChannelNotificationsModal = (e) => {
        e.preventDefault();

        this.setState({
            showChannelNotificationsModal: true,
        });
    }

    hideChannelNotificationsModal = () => {
        this.setState({
            showChannelNotificationsModal: false,
        });
    }

    initWebrtc = (contactId, isOnline) => {
        if (isOnline && !this.state.isBusy) {
            this.props.actions.closeRightHandSide();
            WebrtcActions.initWebrtc(contactId, true);
        }
    }

    handleOnMouseOver = () => {
        if (this.refs.headerOverlay) {
            this.refs.headerOverlay.show();
        }
    }

    handleOnMouseOut = () => {
        if (this.refs.headerOverlay) {
            this.refs.headerOverlay.hide();
        }
    }

    showMembersModal = () => {
        this.setState({showMembersModal: true});
    }

    hideMembersModal = () => {
        this.setState({showMembersModal: false});
    }

    showEditChannelPurposeModal = () => {
        this.setState({showEditChannelPurposeModal: true});
    }

    hideEditChannelPurposeModal = () => {
        this.setState({showEditChannelPurposeModal: false});
    }

    hideEditChannelHeaderModal = () => {
        this.setState({showEditChannelHeaderModal: false});
    }

    showEditChannelHeaderModal = () => {
        this.setState({showEditChannelHeaderModal: true});
    }

    handleWebRTCOnClick = (e) => {
        e.preventDefault();
        const dmUserId = this.props.dmUser.id;
        const dmUserStatus = this.props.dmUserStatus.status;
        const isOffline = dmUserStatus === UserStatuses.OFFLINE;
        const isDoNotDisturb = dmUserStatus === UserStatuses.DND;

        this.initWebrtc(dmUserId, !isOffline || !isDoNotDisturb);
    }

    showInviteModal = () => {
        const {channel, currentUser, actions} = this.props;
        const inviteModalData = {
            modalId: ModalIdentifiers.CHANNEL_INVITE,
            dialogType: ChannelInviteModal,
            dialogProps: {channel, currentUser},
        };

        actions.openModal(inviteModalData);
    }

    render() {
        if (Utils.isEmptyObject(this.props.channel) ||
                Utils.isEmptyObject(this.props.channelMember) ||
                Utils.isEmptyObject(this.props.currentUser)) {
            // Use an empty div to make sure the header's height stays constant
            return (
                <div className='channel-header'/>
            );
        }

        const channel = this.props.channel;

        const textFormattingOptions = {singleline: true, mentionHighlight: false, siteURL: getSiteURL(), channelNamesMap: ChannelStore.getChannelNamesMap(), team: TeamStore.getCurrent(), atMentions: true};
        const popoverContent = (
            <Popover
                id='header-popover'
                bStyle='info'
                bSize='large'
                placement='bottom'
                className='description'
                onMouseOver={this.handleOnMouseOver}
                onMouseOut={this.handleOnMouseOut}
            >
                <MessageWrapper
                    message={channel.header}
                    options={textFormattingOptions}
                />
            </Popover>
        );

        let channelTitle = channel.display_name;
<<<<<<< HEAD
=======
        const isChannelAdmin = Utils.isChannelAdmin(this.props.isLicensed, this.props.channelMember.roles);
        const isTeamAdmin = !Utils.isEmptyObject(this.props.teamMember) && Utils.isAdmin(this.props.teamMember.roles);
        const isSystemAdmin = Utils.isSystemAdmin(this.props.currentUser.roles);
>>>>>>> f7a5ee1f
        const isDirect = (this.props.channel.type === Constants.DM_CHANNEL);
        const isGroup = (this.props.channel.type === Constants.GM_CHANNEL);
        const isPrivate = (this.props.channel.type === Constants.PRIVATE_CHANNEL);
        const teamId = TeamStore.getCurrentId();
        let webrtc;

        if (isDirect) {
            const userMedia = navigator.getUserMedia || navigator.webkitGetUserMedia || navigator.mozGetUserMedia;
            const dmUserStatus = this.props.dmUserStatus.status;

            const teammateId = Utils.getUserIdFromChannelName(channel);
            if (this.props.currentUser.id === teammateId) {
                channelTitle = (
                    <FormattedMessage
                        id='channel_header.directchannel.you'
                        defaultMessage='{displayname} (you) '
                        values={{
                            displayname: Utils.displayUsername(teammateId),
                        }}
                    />
                );
            } else {
                channelTitle = Utils.displayUsername(teammateId) + ' ';
            }

            const webrtcEnabled = this.props.enableWebrtc && userMedia && Utils.isFeatureEnabled(PreReleaseFeatures.WEBRTC_PREVIEW);

            if (webrtcEnabled && this.props.currentUser.id !== teammateId) {
                const isOffline = dmUserStatus === UserStatuses.OFFLINE;
                const isDoNotDisturb = dmUserStatus === UserStatuses.DND;
                const busy = this.props.dmUserIsInCall;
                let circleClass = '';
                let webrtcMessage;

                if (isOffline || isDoNotDisturb || busy) {
                    circleClass = 'offline';

                    if (isOffline) {
                        webrtcMessage = (
                            <FormattedMessage
                                id='channel_header.webrtc.offline'
                                defaultMessage='The user is offline'
                            />
                        );
                    } else if (isDoNotDisturb) {
                        webrtcMessage = (
                            <FormattedMessage
                                id='channel_header.webrtc.doNotDisturb'
                                defaultMessage='Do not disturb'
                            />
                        );
                    } else if (busy) {
                        webrtcMessage = (
                            <FormattedMessage
                                id='channel_header.webrtc.unavailable'
                                defaultMessage='New call unavailable until your existing call ends'
                            />
                        );
                    }
                } else {
                    webrtcMessage = (
                        <FormattedMessage
                            id='channel_header.webrtc.call'
                            defaultMessage='Start Video Call'
                        />
                    );
                }

                const webrtcTooltip = (
                    <Tooltip id='webrtcTooltip'>{webrtcMessage}</Tooltip>
                );

                webrtc = (
                    <div className={'webrtc__header channel-header__icon wide text ' + circleClass}>
                        <button
                            className='style--none'
                            onClick={this.handleWebRTCOnClick}
                            disabled={isOffline || isDoNotDisturb}
                        >
                            <OverlayTrigger
                                trigger={['hover', 'focus']}
                                delayShow={Constants.WEBRTC_TIME_DELAY}
                                placement='bottom'
                                overlay={webrtcTooltip}
                            >
                                <div
                                    id='webrtc-btn'
                                    className={'webrtc__button ' + circleClass}
                                >
                                    {'WebRTC'}
                                </div>
                            </OverlayTrigger>
                        </button>
                    </div>
                );
            }
        }

        let popoverListMembers;
        if (!isDirect) {
            popoverListMembers = (
                <PopoverListMembers
                    channel={channel}
                />
            );
        }

        const dropdownContents = [];
        if (isDirect) {
            dropdownContents.push(
                <li
                    key='edit_header_direct'
                    role='presentation'
                >
                    <ToggleModalButtonRedux
                        id='channelEditHeaderDirect'
                        role='menuitem'
                        modalId={ModalIdentifiers.EDIT_CHANNEL_HEADER}
                        dialogType={EditChannelHeaderModal}
                        dialogProps={{channel}}
                    >
                        <FormattedMessage
                            id='channel_header.channelHeader'
                            defaultMessage='Edit Channel Header'
                        />
                    </ToggleModalButtonRedux>
                </li>
            );
        } else if (isGroup) {
            dropdownContents.push(
                <li
                    key='edit_header_direct'
                    role='presentation'
                >
                    <ToggleModalButtonRedux
                        id='channelEditHeaderGroup'
                        role='menuitem'
                        modalId={ModalIdentifiers.EDIT_CHANNEL_HEADER}
                        dialogType={EditChannelHeaderModal}
                        dialogProps={{channel}}
                    >
                        <FormattedMessage
                            id='channel_header.channelHeader'
                            defaultMessage='Edit Channel Header'
                        />
                    </ToggleModalButtonRedux>
                </li>
            );

            dropdownContents.push(
                <li
                    key='notification_preferences'
                    role='presentation'
                >
                    <button
                        className='style--none'
                        id='channelNotificationsGroup'
                        role='menuitem'
                        onClick={this.showChannelNotificationsModal}
                    >
                        <FormattedMessage
                            id='channel_header.notificationPreferences'
                            defaultMessage='Notification Preferences'
                        />
                    </button>
                </li>
            );

            dropdownContents.push(
                <li
                    key='add_members'
                    role='presentation'
                >
                    <ToggleModalButtonRedux
                        id='channelAddMembersGroup'
                        role='menuitem'
                        modalId={ModalIdentifiers.CREATE_DM_CHANNEL}
                        dialogType={MoreDirectChannels}
                        dialogProps={{isExistingChannel: true}}
                    >
                        <FormattedMessage
                            id='channel_header.addMembers'
                            defaultMessage='Add Members'
                        />
                    </ToggleModalButtonRedux>
                </li>
            );
        } else {
            dropdownContents.push(
                <li
                    key='view_info'
                    role='presentation'
                >
                    <ToggleModalButtonRedux
                        id='channelViewInfo'
                        role='menuitem'
                        modalId={ModalIdentifiers.CHANNEL_INFO}
                        dialogType={ChannelInfoModal}
                        dialogProps={{channel}}
                    >
                        <FormattedMessage
                            id='channel_header.viewInfo'
                            defaultMessage='View Info'
                        />
                    </ToggleModalButtonRedux>
                </li>
            );

            if (this.props.isDefault) {
                dropdownContents.push(
                    <li
                        key='manage_members'
                        role='presentation'
                    >
                        <button
                            className='style--none'
                            id='channelManageMembers'
                            role='menuitem'
                            onClick={this.showMembersModal}
                        >
                            <FormattedMessage
                                id='channel_header.viewMembers'
                                defaultMessage='View Members'
                            />
                        </button>
                    </li>
                );
            }

            dropdownContents.push(
                <li
                    key='notification_preferences'
                    role='presentation'
                >
                    <button
                        className='style--none'
                        id='channelNotificationsGroup'
                        role='menuitem'
                        onClick={this.showChannelNotificationsModal}
                    >
                        <FormattedMessage
                            id='channel_header.notificationPreferences'
                            defaultMessage='Notification Preferences'
                        />
                    </button>
                </li>
            );

            if (!this.props.isDefault) {
                dropdownContents.push(
                    <li
                        key='divider-1'
                        className='divider'
                    />
                );

                dropdownContents.push(
                    <ChannelPermissionGate
                        channelId={channel.id}
                        teamId={teamId}
                        permissions={[isPrivate ? Permissions.MANAGE_PRIVATE_CHANNEL_MEMBERS : Permissions.MANAGE_PUBLIC_CHANNEL_MEMBERS]}
                        key='add_members_permission'
                    >
                        <li
                            key='add_members'
                            role='presentation'
                        >
                            <ToggleModalButtonRedux
                                id='channelAddMembers'
                                ref='channelInviteModalButton'
                                role='menuitem'
                                modalId={ModalIdentifiers.CHANNEL_INVITE}
                                dialogType={ChannelInviteModal}
                                dialogProps={{channel, currentUser: this.props.currentUser}}
                            >
                                <FormattedMessage
                                    id='channel_header.addMembers'
                                    defaultMessage='Add Members'
                                />
                            </ToggleModalButtonRedux>
                        </li>
                    </ChannelPermissionGate>
                );
                dropdownContents.push(
                    <ChannelPermissionGate
                        channelId={channel.id}
                        teamId={teamId}
                        permissions={[isPrivate ? Permissions.MANAGE_PRIVATE_CHANNEL_MEMBERS : Permissions.MANAGE_PUBLIC_CHANNEL_MEMBERS]}
                        key='manage_members_permission'
                    >
                        <li
                            key='manage_members'
                            role='presentation'
                        >
                            <button
                                className='style--none'
                                id='channelManageMembers'
                                role='menuitem'
                                onClick={this.showMembersModal}
                            >
                                <FormattedMessage
                                    id='channel_header.manageMembers'
                                    defaultMessage='Manage Members'
                                />
                            </button>
                        </li>
                    </ChannelPermissionGate>
                );

                dropdownContents.push(
                    <ChannelPermissionGate
                        channelId={channel.id}
                        teamId={teamId}
                        permissions={[isPrivate ? Permissions.MANAGE_PRIVATE_CHANNEL_MEMBERS : Permissions.MANAGE_PUBLIC_CHANNEL_MEMBERS]}
                        invert={true}
                        key='view_members_permission'
                    >
                        <li
                            key='view_members'
                            role='presentation'
                        >
                            <button
                                className='style--none'
                                id='channelViewMembers'
                                role='menuitem'
                                onClick={this.showMembersModal}
                            >
                                <FormattedMessage
                                    id='channel_header.viewMembers'
                                    defaultMessage='View Members'
                                />
                            </button>
                        </li>
                    </ChannelPermissionGate>
                );
            }

            dropdownContents.push(
                <ChannelPermissionGate
                    channelId={channel.id}
                    teamId={teamId}
                    permissions={[isPrivate ? Permissions.MANAGE_PRIVATE_CHANNEL_PROPERTIES : Permissions.MANAGE_PUBLIC_CHANNEL_PROPERTIES]}
                    key='set_channel_info_permission'
                >
                    <li
                        key='divider-2'
                        className='divider'
                    />

                    <li
                        key='set_channel_header'
                        role='presentation'
                    >
                        <ToggleModalButtonRedux
                            id='channelEditHeader'
                            role='menuitem'
                            modalId={ModalIdentifiers.EDIT_CHANNEL_HEADER}
                            dialogType={EditChannelHeaderModal}
                            dialogProps={{channel}}
                        >
                            <FormattedMessage
                                id='channel_header.setHeader'
                                defaultMessage='Edit Channel Header'
                            />
                        </ToggleModalButtonRedux>
                    </li>

                    <li
                        key='set_channel_purpose'
                        role='presentation'
                    >
                        <button
                            className='style--none'
                            id='channelEditPurpose'
                            role='menuitem'
                            onClick={this.showEditChannelPurposeModal}
                        >
                            <FormattedMessage
                                id='channel_header.setPurpose'
                                defaultMessage='Edit Channel Purpose'
                            />
                        </button>
                    </li>

                    <li
                        key='rename_channel'
                        role='presentation'
                    >
                        <button
                            className='style--none'
                            id='channelRename'
                            role='menuitem'
                            onClick={this.showRenameChannelModal}
                        >
                            <FormattedMessage
                                id='channel_header.rename'
                                defaultMessage='Rename Channel'
                            />
                        </button>
                    </li>
                </ChannelPermissionGate>
            );

            dropdownContents.push(
                <ChannelPermissionGate
                    channelId={channel.id}
                    teamId={teamId}
                    permissions={[isPrivate ? Permissions.DELETE_PRIVATE_CHANNEL : Permissions.DELETE_PUBLIC_CHANNEL]}
                    key='delete_channel_permission'
                >
                    <li
                        key='delete_channel'
                        role='presentation'
                    >
                        <ToggleModalButtonRedux
                            id='channelDelete'
                            role='menuitem'
                            modalId={ModalIdentifiers.DELETE_CHANNEL}
                            dialogType={DeleteChannelModal}
                            dialogProps={{channel}}
                        >
                            <FormattedMessage
                                id='channel_header.delete'
                                defaultMessage='Delete Channel'
                            />
                        </ToggleModalButtonRedux>
                    </li>
                </ChannelPermissionGate>
            );

            if (!this.props.isDefault) {
                dropdownContents.push(
                    <li
                        key='divider-3'
                        className='divider'
                    />
                );

                dropdownContents.push(
                    <li
                        key='leave_channel'
                        role='presentation'
                    >
                        <button
                            className='style--none'
                            id='channelLeave'
                            role='menuitem'
                            onClick={this.handleLeave}
                        >
                            <FormattedMessage
                                id='channel_header.leave'
                                defaultMessage='Leave Channel'
                            />
                        </button>
                    </li>
                );
            }
        }

        let dmHeaderIconStatus;
        let dmHeaderTextStatus;
        if (channel.type === Constants.DM_CHANNEL && !this.props.dmUser.delete_at) {
            dmHeaderIconStatus = (
                <StatusIcon
                    type='avatar'
                    status={channel.status}
                />
            );

            dmHeaderTextStatus = (
                <span className='header-status__text'>
                    <FormattedMessage
                        id={`status_dropdown.set_${channel.status}`}
                        defaultMessage={Utils.toTitleCase(channel.status)}
                    />
                </span>
            );
        }

        let headerTextContainer;
        if (channel.header) {
            let headerTextElement;
            const formattedText = TextFormatting.formatText(channel.header, textFormattingOptions);
            if (this.props.enableFormatting) {
                headerTextElement = (
                    <div
                        id='channelHeaderDescription'
                        className='channel-header__description'
                    >
                        {dmHeaderIconStatus}
                        {dmHeaderTextStatus}
                        <span onClick={Utils.handleFormattedTextClick}>
                            {messageHtmlToComponent(formattedText, false, {mentions: false})}
                        </span>
                    </div>
                );
            } else {
                headerTextElement = (
                    <div
                        id='channelHeaderDescription'
                        onClick={Utils.handleFormattedTextClick}
                        className='channel-header__description light'
                    >
                        {dmHeaderIconStatus}
                        {dmHeaderTextStatus}
                        {channel.header}
                    </div>
                );
            }

            headerTextContainer = (
                <OverlayTrigger
                    trigger={'click'}
                    placement='bottom'
                    rootClose={true}
                    overlay={popoverContent}
                    ref='headerOverlay'
                >
                    {headerTextElement}
                </OverlayTrigger>
            );
        } else {
            let editMessage;
            if (isDirect || isGroup) {
                editMessage = (
                    <button
                        className='style--none'
                        onClick={this.showEditChannelHeaderModal}
                    >
                        <FormattedMessage
                            id='channel_header.addChannelHeader'
                            defaultMessage='Add a channel description'
                        />
                    </button>
                );
            } else {
                editMessage = (
                    <ChannelPermissionGate
                        channelId={channel.id}
                        teamId={teamId}
                        permissions={[isPrivate ? Permissions.MANAGE_PRIVATE_CHANNEL_PROPERTIES : Permissions.MANAGE_PUBLIC_CHANNEL_PROPERTIES]}
                    >
                        <button
                            className='style--none'
                            onClick={this.showEditChannelHeaderModal}
                        >
                            <FormattedMessage
                                id='channel_header.addChannelHeader'
                                defaultMessage='Add a channel description'
                            />
                        </button>
                    </ChannelPermissionGate>
                );
            }
            headerTextContainer = (
                <div
                    id='channelHeaderDescription'
                    className='channel-header__description light'
                >
                    {dmHeaderIconStatus}
                    {dmHeaderTextStatus}
                    {editMessage}
                </div>
            );
        }

        let editHeaderModal;
        if (this.state.showEditChannelHeaderModal) {
            editHeaderModal = (
                <EditChannelHeaderModal
                    onHide={this.hideEditChannelHeaderModal}
                    channel={channel}
                />
            );
        }

        let toggleFavoriteTooltip;
        if (this.props.isFavorite) {
            toggleFavoriteTooltip = (
                <Tooltip id='favoriteTooltip'>
                    <FormattedMessage
                        id='channelHeader.removeFromFavorites'
                        defaultMessage='Remove from Favorites'
                    />
                </Tooltip>
            );
        } else {
            toggleFavoriteTooltip = (
                <Tooltip id='favoriteTooltip'>
                    <FormattedMessage
                        id='channelHeader.addToFavorites'
                        defaultMessage='Add to Favorites'
                    />
                </Tooltip>
            );
        }

        const toggleFavorite = (
            <OverlayTrigger
                trigger={['hover', 'focus']}
                delayShow={Constants.OVERLAY_TIME_DELAY}
                placement='bottom'
                overlay={toggleFavoriteTooltip}
            >
                <button
                    id='toggleFavorite'
                    onClick={this.toggleFavorite}
                    className={'style--none color--link channel-header__favorites ' + (this.props.isFavorite ? 'active' : 'inactive')}
                >
                    <i className={'icon fa ' + (this.props.isFavorite ? 'fa-star' : 'fa-star-o')}/>
                </button>
            </OverlayTrigger>
        );

        let channelMembersModal;
        if (this.state.showMembersModal) {
            channelMembersModal = (
                <ChannelMembersModal
                    onModalDismissed={this.hideMembersModal}
                    showInviteModal={this.showInviteModal}
                    channel={channel}
                />
            );
        }

        let editPurposeModal;
        if (this.state.showEditChannelPurposeModal) {
            editPurposeModal = (
                <EditChannelPurposeModal
                    onModalDismissed={this.hideEditChannelPurposeModal}
                    channel={channel}
                />
            );
        }

        let pinnedIconClass = 'channel-header__icon';
        if (this.props.rhsState === RHSStates.PIN) {
            pinnedIconClass += ' active';
        }

        return (
            <div
                id='channel-header'
                className='channel-header alt'
            >
                <div className='flex-parent'>
                    <div className='flex-child'>
                        <div
                            id='channelHeaderInfo'
                            className='channel-header__info'
                        >
                            {toggleFavorite}
                            <div
                                id='channelHeaderTitle'
                                className='channel-header__title dropdown'
                            >
                                <h2>
                                    <button
                                        id='channelHeaderDropdownButton'
                                        className='dropdown-toggle theme style--none'
                                        type='button'
                                        data-toggle='dropdown'
                                        aria-expanded='true'
                                    >
                                        <strong
                                            id='channelHeaderTitle'
                                            className='heading'
                                        >
                                            {channelTitle}
                                        </strong>
                                        <span
                                            id='channelHeaderDropdownIcon'
                                            className='fa fa-angle-down header-dropdown__icon'
                                        />
                                    </button>
                                    <ul
                                        id='channelHeaderDropdownMenu'
                                        className='dropdown-menu'
                                        role='menu'
                                        aria-labelledby='channel_header_dropdown'
                                    >
                                        {dropdownContents}
                                    </ul>
                                </h2>
                            </div>
                            {headerTextContainer}
                        </div>
                    </div>
                    <div className='flex-child'>
                        {webrtc}
                    </div>
                    <div className='flex-child'>
                        {popoverListMembers}
                    </div>
                    <div className='flex-child'>
                        <Pluggable pluggableName='ChannelHeaderButton'/>
                    </div>
                    <HeaderIconWrapper
                        iconComponent={
                            <PinIcon
                                className='icon icon__pin'
                                aria-hidden='true'
                            />
                        }
                        buttonClass={'style--none ' + pinnedIconClass}
                        buttonId={'channelHeaderPinButton'}
                        onClick={this.getPinnedPosts}
                        tooltipKey={'pinnedPosts'}
                    />
                    {this.state.showSearchBar ? (
                        <div className='flex-child search-bar__container'>
                            <SearchBar
                                showMentionFlagBtns={false}
                                isFocus={Utils.isMobile()}
                            />
                        </div>
                    ) : (
                        <HeaderIconWrapper
                            iconComponent={
                                <SearchIcon
                                    className='icon icon__search icon--stroke'
                                    aria-hidden='true'
                                />
                            }
                            buttonId={'channelHeaderSearchButton'}
                            onClick={this.searchButtonClick}
                            tooltipKey={'search'}
                        />
                    )}
                    <HeaderIconWrapper
                        iconComponent={
                            <MentionsIcon
                                className='icon icon__mentions'
                                aria-hidden='true'
                            />
                        }
                        buttonId={'channelHeaderMentionButton'}
                        onClick={this.searchMentions}
                        tooltipKey={'recentMentions'}
                    />
                    <HeaderIconWrapper
                        iconComponent={
                            <FlagIcon className='icon icon__flag'/>
                        }
                        buttonId={'channelHeaderFlagButton'}
                        onClick={this.getFlagged}
                        tooltipKey={'flaggedPosts'}
                    />
                </div>
                {editHeaderModal}
                {editPurposeModal}
                {channelMembersModal}
                <ChannelNotificationsModal
                    show={this.state.showChannelNotificationsModal}
                    onHide={this.hideChannelNotificationsModal}
                    channel={channel}
                    channelMember={this.props.channelMember}
                    currentUser={this.props.currentUser}
                />
                <RenameChannelModal
                    show={this.state.showRenameChannelModal}
                    onHide={this.hideRenameChannelModal}
                    channel={channel}
                />
            </div>
        );
    }
}<|MERGE_RESOLUTION|>--- conflicted
+++ resolved
@@ -313,12 +313,6 @@
         );
 
         let channelTitle = channel.display_name;
-<<<<<<< HEAD
-=======
-        const isChannelAdmin = Utils.isChannelAdmin(this.props.isLicensed, this.props.channelMember.roles);
-        const isTeamAdmin = !Utils.isEmptyObject(this.props.teamMember) && Utils.isAdmin(this.props.teamMember.roles);
-        const isSystemAdmin = Utils.isSystemAdmin(this.props.currentUser.roles);
->>>>>>> f7a5ee1f
         const isDirect = (this.props.channel.type === Constants.DM_CHANNEL);
         const isGroup = (this.props.channel.type === Constants.GM_CHANNEL);
         const isPrivate = (this.props.channel.type === Constants.PRIVATE_CHANNEL);
